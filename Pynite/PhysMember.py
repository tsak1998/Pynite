--- conflicted
+++ resolved
@@ -1,6 +1,3 @@
-<<<<<<< HEAD
-from __future__ import annotations
-=======
 from __future__ import annotations # Allows more recent type hints features
 from typing import Dict, List, Literal, Tuple, TYPE_CHECKING
 from Pynite.Member3D import Member3D
@@ -9,23 +6,11 @@
     from Pynite.Node3D import Node3D
     from Pynite.FEModel3D import FEModel3D
     import numpy.typing as npt
->>>>>>> 23b71539
 
 from numpy import array, dot, cross
 from numpy.linalg import norm
 from math import isclose, acos
 
-<<<<<<< HEAD
-from Pynite.Member3D import Member3D
-
-from typing import TYPE_CHECKING, Dict
-# Imports for typechecking only to prevent circular imports
-if TYPE_CHECKING:
-    from Pynite.Node3D import Node3D
-    from Pynite.FEModel3D import FEModel3D
-
-=======
->>>>>>> 23b71539
 class PhysMember(Member3D):
     """
     A physical member.
@@ -37,13 +22,8 @@
     # '__plt' is used to store the 'pyplot' from matplotlib once it gets imported. Setting it to 'None' for now allows us to defer importing it until it's actually needed.
     __plt = None  
     
-<<<<<<< HEAD
-    def __init__(self, model:"FEModel3D", name:str, i_node:"Node3D", j_node:"Node3D", material_name:str, section_name:str, rotation=0.0,
-                 tension_only=False, comp_only=False):
-=======
     def __init__(self, model: FEModel3D, name: str, i_node: Node3D, j_node: Node3D, material_name: str, section_name: str, rotation: float = 0.0,
                  tension_only: bool = False, comp_only: bool = False) -> None:
->>>>>>> 23b71539
         
         super().__init__(model, name, i_node, j_node, material_name, section_name, rotation, tension_only, comp_only)
         self.sub_members: Dict[str, Member3D] = {}
