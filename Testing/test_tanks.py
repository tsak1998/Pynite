--- conflicted
+++ resolved
@@ -80,25 +80,15 @@
         My_max_Tim = (1 - 1/(beta*H))*w*R*H*t/(12*(1 - nu**2))**0.5
         Qy_max_Tim = -(w*R*H*t)/(12*(1 - nu**2))**0.5*(2*beta - 1/H)
 
-<<<<<<< HEAD
-        My_max = max([element.moment(0, 1)[1, 0] for element in tank_model.quads.values()])
-        My_min = min([element.moment(0, 1)[1, 0] for element in tank_model.quads.values()])
+        # Find the max/min moments at the top of any element
+        My_min = -max([element.moment(0, 1)[1, 0] for element in tank_model.quads.values()])
+        My_max = -min([element.moment(0, 1)[1, 0] for element in tank_model.quads.values()])
+
+        # Find the max hoop tension at the center of any element
         Sx = max([element.membrane(0, 0)[0, 0] for element in tank_model.quads.values()])*t
 
-        # MITC4 element corner stresses are unreliable. Use the maximum
-        # reaction at the base of the tank instead.
+        # Find the maximum reaction at the base of the tank
         RMy = max([node.RxnMX['Combo 1'] for node in tank_model.nodes.values()])/mesh_size
-=======
-        # Find the max/min moments at the top of any element
-        My_min = -max([element.moment(0, 1)[1, 0] for element in tank_model.Quads.values()])
-        My_max = -min([element.moment(0, 1)[1, 0] for element in tank_model.Quads.values()])
-
-        # Find the max hoop tension at the center of any element
-        Sx = max([element.membrane(0, 0)[0, 0] for element in tank_model.Quads.values()])*t
-
-        # Find the maximum reaction at the base of the tank
-        RMy = max([node.RxnMX['Combo 1'] for node in tank_model.Nodes.values()])/mesh_size
->>>>>>> a2db490f
         
         # Check that the PyNite calculated values are within 3% of the calculated PCA values.
         self.assertLess(abs(1 - My_max/My_max_PCA), 0.03, 'Failed quad cylinder flexure test.')
